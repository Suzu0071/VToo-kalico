--- conflicted
+++ resolved
@@ -224,12 +224,7 @@
             # Enough moves have been queued to reach the target flush time.
             self.flush(lazy=True)
 
-<<<<<<< HEAD
-
-MIN_KIN_TIME = 0.100
-MOVE_BATCH_TIME = 0.500
-SDS_CHECK_TIME = 0.001  # step+dir+step filter in stepcompress.c
-=======
+
 BUFFER_TIME_LOW = 1.0
 BUFFER_TIME_HIGH = 2.0
 BUFFER_TIME_START = 0.250
@@ -238,8 +233,7 @@
 MIN_KIN_TIME = 0.100
 MOVE_BATCH_TIME = 0.500
 STEPCOMPRESS_FLUSH_TIME = 0.050
-SDS_CHECK_TIME = 0.001 # step+dir+step filter in stepcompress.c
->>>>>>> 547bfbf8
+SDS_CHECK_TIME = 0.001  # step+dir+step filter in stepcompress.c
 
 DRIP_SEGMENT_TIME = 0.050
 DRIP_TIME = 0.100
@@ -259,15 +253,8 @@
         ]
         self.mcu = self.all_mcus[0]
         self.move_queue = MoveQueue(self)
-<<<<<<< HEAD
+        self.move_queue.set_flush_time(BUFFER_TIME_HIGH)
         self.commanded_pos = [0.0, 0.0, 0.0, 0.0]
-        self.printer.register_event_handler(
-            "klippy:shutdown", self._handle_shutdown
-        )
-=======
-        self.move_queue.set_flush_time(BUFFER_TIME_HIGH)
-        self.commanded_pos = [0., 0., 0., 0.]
->>>>>>> 547bfbf8
         # Velocity and acceleration control
         self.max_velocity = config.getfloat("max_velocity", above=0.0)
         self.max_accel = config.getfloat("max_accel", above=0.0)
@@ -281,51 +268,25 @@
         self.junction_deviation = 0.0
         self._calc_junction_deviation()
         # Input stall detection
-        self.check_stall_time = 0.
+        self.check_stall_time = 0.0
         self.print_stall = 0
         # Input pause tracking
         self.can_pause = True
         if self.mcu.is_fileoutput():
             self.can_pause = False
-        self.need_check_pause = -1.
+        self.need_check_pause = -1.0
         # Print time tracking
-<<<<<<< HEAD
-        self.buffer_time_low = config.getfloat(
-            "buffer_time_low", 1.000, above=0.0
-        )
-        self.buffer_time_high = config.getfloat(
-            "buffer_time_high", 2.000, above=self.buffer_time_low
-        )
-        self.buffer_time_start = config.getfloat(
-            "buffer_time_start", 0.250, above=0.0
-        )
-        self.move_flush_time = config.getfloat(
-            "move_flush_time", 0.050, above=0.0
-        )
         self.print_time = 0.0
-        self.special_queuing_state = "Flushed"
-        self.need_check_stall = -1.0
-        self.flush_timer = self.reactor.register_timer(self._flush_handler)
-        self.move_queue.set_flush_time(self.buffer_time_high)
-        self.idle_flush_print_time = 0.0
-        self.print_stall = 0
-=======
-        self.print_time = 0.
         self.special_queuing_state = "NeedPrime"
         self.priming_timer = None
->>>>>>> 547bfbf8
         self.drip_completion = None
         # Flush tracking
         self.flush_timer = self.reactor.register_timer(self._flush_handler)
         self.do_kick_flush_timer = True
-        self.last_flush_time = self.need_flush_time = self.step_gen_time = 0.
+        self.last_flush_time = self.need_flush_time = self.step_gen_time = 0.0
         # Kinematic step generation scan window time tracking
         self.kin_flush_delay = SDS_CHECK_TIME
         self.kin_flush_times = []
-<<<<<<< HEAD
-        self.force_flush_time = self.last_kin_move_time = 0.0
-=======
->>>>>>> 547bfbf8
         # Setup iterative solver
         ffi_main, ffi_lib = chelper.get_ffi()
         self.trapq = ffi_main.gc(ffi_lib.trapq_alloc(), ffi_lib.trapq_free)
@@ -349,7 +310,6 @@
             logging.exception(msg)
             raise config.error(msg)
         # Register commands
-<<<<<<< HEAD
         gcode.register_command("G4", self.cmd_G4)
         gcode.register_command("M400", self.cmd_M400)
         gcode.register_command(
@@ -358,16 +318,9 @@
             desc=self.cmd_SET_VELOCITY_LIMIT_help,
         )
         gcode.register_command("M204", self.cmd_M204)
-=======
-        gcode.register_command('G4', self.cmd_G4)
-        gcode.register_command('M400', self.cmd_M400)
-        gcode.register_command('SET_VELOCITY_LIMIT',
-                               self.cmd_SET_VELOCITY_LIMIT,
-                               desc=self.cmd_SET_VELOCITY_LIMIT_help)
-        gcode.register_command('M204', self.cmd_M204)
-        self.printer.register_event_handler("klippy:shutdown",
-                                            self._handle_shutdown)
->>>>>>> 547bfbf8
+        self.printer.register_event_handler(
+            "klippy:shutdown", self._handle_shutdown
+        )
         # Load some default modules
         modules = [
             "gcode_move",
@@ -379,7 +332,6 @@
         ]
         for module_name in modules:
             self.printer.load_object(config, module_name)
-<<<<<<< HEAD
 
     def get_active_rails_for_axis(self, axis):
         # axis is 'x,y,z'
@@ -392,12 +344,6 @@
                     break
         return active_rails
 
-    # Print time tracking
-    def _update_move_time(self, next_print_time):
-        batch_time = MOVE_BATCH_TIME
-        kin_flush_delay = self.kin_flush_delay
-        fft = self.force_flush_time
-=======
     # Print time and flush tracking
     def _advance_flush_time(self, flush_time):
         flush_time = max(flush_time, self.last_flush_time)
@@ -414,12 +360,12 @@
         for m in self.all_mcus:
             m.flush_moves(flush_time)
         self.last_flush_time = flush_time
+
     def _advance_move_time(self, next_print_time):
         pt_delay = self.kin_flush_delay + STEPCOMPRESS_FLUSH_TIME
         flush_time = max(self.last_flush_time, self.print_time - pt_delay)
         self.print_time = max(self.print_time, next_print_time)
         want_flush_time = max(flush_time, self.print_time - pt_delay)
->>>>>>> 547bfbf8
         while 1:
             flush_time = min(flush_time + MOVE_BATCH_TIME, want_flush_time)
             self._advance_flush_time(flush_time)
@@ -447,12 +393,7 @@
             if self.special_queuing_state != "Drip":
                 # Transition from "NeedPrime"/"Priming" state to main state
                 self.special_queuing_state = ""
-<<<<<<< HEAD
-                self.need_check_stall = -1.0
-                self.reactor.update_timer(self.flush_timer, self.reactor.NOW)
-=======
-                self.need_check_pause = -1.
->>>>>>> 547bfbf8
+                self.need_check_pause = -1.0
             self._calc_print_time()
         # Queue moves into trapezoid motion queue (trapq)
         next_move_time = self.print_time
@@ -484,49 +425,23 @@
         # Generate steps for moves
         if self.special_queuing_state:
             self._update_drip_move_time(next_move_time)
-<<<<<<< HEAD
-        self._update_move_time(next_move_time)
-        self.last_kin_move_time = max(self.last_kin_move_time, next_move_time)
-
-    def flush_step_generation(self):
-        # Transition from "Flushed"/"Priming"/main state to "Flushed" state
-        self.move_queue.flush()
-        self.special_queuing_state = "Flushed"
-        self.need_check_stall = -1.0
-        self.reactor.update_timer(self.flush_timer, self.reactor.NEVER)
-        self.move_queue.set_flush_time(self.buffer_time_high)
-        self.idle_flush_print_time = 0.0
-        # Determine actual last "itersolve" flush time
-        lastf = self.print_time - self.kin_flush_delay
-        # Calculate flush time that includes kinematic scan windows
-        flush_time = max(lastf, self.last_kin_move_time + self.kin_flush_delay)
-        if flush_time > self.print_time:
-            # Flush in small time chunks
-            self._update_move_time(flush_time)
-        # Flush kinematic scan windows and step buffers
-        self.force_flush_time = max(self.force_flush_time, flush_time)
-        self._update_move_time(max(self.print_time, self.force_flush_time))
-
-=======
-        self.note_kinematic_activity(next_move_time + self.kin_flush_delay,
-                                     set_step_gen_time=True)
+        self.note_kinematic_activity(
+            next_move_time + self.kin_flush_delay, set_step_gen_time=True
+        )
         self._advance_move_time(next_move_time)
->>>>>>> 547bfbf8
+
     def _flush_lookahead(self):
         # Transit from "NeedPrime"/"Priming"/"Drip"/main state to "NeedPrime"
         self.move_queue.flush()
-<<<<<<< HEAD
-
-    def get_last_move_time(self):
-=======
         self.special_queuing_state = "NeedPrime"
-        self.need_check_pause = -1.
+        self.need_check_pause = -1.0
         self.move_queue.set_flush_time(BUFFER_TIME_HIGH)
-        self.check_stall_time = 0.
+        self.check_stall_time = 0.0
+
     def flush_step_generation(self):
->>>>>>> 547bfbf8
         self._flush_lookahead()
         self._advance_flush_time(self.step_gen_time)
+
     def get_last_move_time(self):
         if self.special_queuing_state:
             self._flush_lookahead()
@@ -534,12 +449,8 @@
         else:
             self.move_queue.flush()
         return self.print_time
-<<<<<<< HEAD
-
-    def _check_stall(self):
-=======
+
     def _check_pause(self):
->>>>>>> 547bfbf8
         eventtime = self.reactor.monotonic()
         est_print_time = self.mcu.estimated_print_time(eventtime)
         buffer_time = self.print_time - est_print_time
@@ -548,52 +459,31 @@
                 # Was in "NeedPrime" state and got there from idle input
                 if est_print_time < self.check_stall_time:
                     self.print_stall += 1
-<<<<<<< HEAD
-                self.idle_flush_print_time = 0.0
-            # Transition from "Flushed"/"Priming" state to "Priming" state
-            self.special_queuing_state = "Priming"
-            self.need_check_stall = -1.0
-            self.reactor.update_timer(self.flush_timer, eventtime + 0.100)
-        # Check if there are lots of queued moves and stall if so
-        while True:
-            est_print_time = self.mcu.estimated_print_time(eventtime)
-            buffer_time = self.print_time - est_print_time
-            stall_time = buffer_time - self.buffer_time_high
-            if stall_time <= 0.0:
-=======
-                self.check_stall_time = 0.
+                self.check_stall_time = 0.0
             # Transition from "NeedPrime"/"Priming" state to "Priming" state
             self.special_queuing_state = "Priming"
-            self.need_check_pause = -1.
+            self.need_check_pause = -1.0
             if self.priming_timer is None:
                 self.priming_timer = self.reactor.register_timer(
-                    self._priming_handler)
+                    self._priming_handler
+                )
             wtime = eventtime + max(0.100, buffer_time - BUFFER_TIME_LOW)
             self.reactor.update_timer(self.priming_timer, wtime)
         # Check if there are lots of queued moves and pause if so
-        while 1:
+        while True:
             pause_time = buffer_time - BUFFER_TIME_HIGH
-            if pause_time <= 0.:
->>>>>>> 547bfbf8
+            if pause_time <= 0.0:
                 break
             if not self.can_pause:
                 self.need_check_pause = self.reactor.NEVER
                 return
-<<<<<<< HEAD
-            eventtime = self.reactor.pause(eventtime + min(1.0, stall_time))
-        if not self.special_queuing_state:
-            # In main state - defer stall checking until needed
-            self.need_check_stall = (
-                est_print_time + self.buffer_time_high + 0.100
-            )
-
-=======
-            eventtime = self.reactor.pause(eventtime + min(1., pause_time))
+            eventtime = self.reactor.pause(eventtime + min(1.0, pause_time))
             est_print_time = self.mcu.estimated_print_time(eventtime)
             buffer_time = self.print_time - est_print_time
         if not self.special_queuing_state:
             # In main state - defer pause checking until needed
             self.need_check_pause = est_print_time + BUFFER_TIME_HIGH + 0.100
+
     def _priming_handler(self, eventtime):
         self.reactor.unregister_timer(self.priming_timer)
         self.priming_timer = None
@@ -605,7 +495,7 @@
             logging.exception("Exception in priming_handler")
             self.printer.invoke_shutdown("Exception in priming_handler")
         return self.reactor.NEVER
->>>>>>> 547bfbf8
+
     def _flush_handler(self, eventtime):
         try:
             est_print_time = self.mcu.estimated_print_time(eventtime)
@@ -659,14 +549,9 @@
             self.extruder.check_move(move)
         self.commanded_pos[:] = move.end_pos
         self.move_queue.add_move(move)
-<<<<<<< HEAD
-        if self.print_time > self.need_check_stall:
-            self._check_stall()
-
-=======
         if self.print_time > self.need_check_pause:
             self._check_pause()
->>>>>>> 547bfbf8
+
     def manual_move(self, coord, speed):
         curpos = list(self.commanded_pos)
         for i in range(len(coord)):
@@ -676,16 +561,10 @@
         self.printer.send_event("toolhead:manual_move")
 
     def dwell(self, delay):
-<<<<<<< HEAD
         next_print_time = self.get_last_move_time() + max(0.0, delay)
-        self._update_move_time(next_print_time)
-        self._check_stall()
-
-=======
-        next_print_time = self.get_last_move_time() + max(0., delay)
         self._advance_move_time(next_print_time)
         self._check_pause()
->>>>>>> 547bfbf8
+
     def wait_moves(self):
         self._flush_lookahead()
         eventtime = self.reactor.monotonic()
@@ -718,14 +597,11 @@
                 self.drip_completion.wait(curtime + wait_time)
                 continue
             npt = min(self.print_time + DRIP_SEGMENT_TIME, next_print_time)
-<<<<<<< HEAD
-            self._update_move_time(npt)
-
-=======
-            self.note_kinematic_activity(npt + self.kin_flush_delay,
-                                         set_step_gen_time=True)
+            self.note_kinematic_activity(
+                npt + self.kin_flush_delay, set_step_gen_time=True
+            )
             self._advance_move_time(npt)
->>>>>>> 547bfbf8
+
     def drip_move(self, newpos, speed, drip_completion):
         self.dwell(self.kin_flush_delay)
         # Transition from "NeedPrime"/"Priming"/main state to "Drip" state
@@ -733,14 +609,9 @@
         self.special_queuing_state = "Drip"
         self.need_check_pause = self.reactor.NEVER
         self.reactor.update_timer(self.flush_timer, self.reactor.NEVER)
-<<<<<<< HEAD
-        self.move_queue.set_flush_time(self.buffer_time_high)
-        self.idle_flush_print_time = 0.0
-=======
         self.do_kick_flush_timer = False
         self.move_queue.set_flush_time(BUFFER_TIME_HIGH)
-        self.check_stall_time = 0.
->>>>>>> 547bfbf8
+        self.check_stall_time = 0.0
         self.drip_completion = drip_completion
         # Submit move
         try:
@@ -827,12 +698,7 @@
             callback(self.get_last_move_time())
             return
         last_move.timing_callbacks.append(callback)
-<<<<<<< HEAD
-
-    def note_kinematic_activity(self, kin_time):
-        self.last_kin_move_time = max(self.last_kin_move_time, kin_time)
-
-=======
+
     def note_kinematic_activity(self, kin_time, set_step_gen_time=False):
         self.need_flush_time = max(self.need_flush_time, kin_time)
         if set_step_gen_time:
@@ -840,7 +706,7 @@
         if self.do_kick_flush_timer:
             self.do_kick_flush_timer = False
             self.reactor.update_timer(self.flush_timer, self.reactor.NOW)
->>>>>>> 547bfbf8
+
     def get_max_velocity(self):
         return self.max_velocity, self.max_accel
 

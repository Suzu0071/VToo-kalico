# SPI Flash board definitions
#
# Copyright (C) 2021 Eric Callahan <arksine.code@gmail.com>
#
# This file may be distributed under the terms of the GNU GPLv3 license.

###########################################################
#
# Board Definitions
#
###########################################################

BOARD_DEFS = {
    "generic-lpc1768": {"mcu": "lpc1768", "spi_bus": "ssp1", "cs_pin": "P0.6"},
    "generic-lpc1769": {"mcu": "lpc1769", "spi_bus": "ssp1", "cs_pin": "P0.6"},
    "btt-skr-mini": {"mcu": "stm32f103xe", "spi_bus": "spi1", "cs_pin": "PA4"},
    "btt-skr-mini-v3": {
        "mcu": "stm32g0b1xx",
        "spi_bus": "spi1",
        "cs_pin": "PA4",
    },
    "flyboard-mini": {
        "mcu": "stm32f103xe",
        "spi_bus": "spi2",
        "cs_pin": "PB12",
        "current_firmware_path": "FLY.CUR",
    },
    "mks-robin-e3": {
        "mcu": "stm32f103xe",
        "spi_bus": "spi2",
        "cs_pin": "PA15",
        "firmware_path": "Robin_e3.bin",
        "current_firmware_path": "Robin_e3.cur",
    },
    "btt-octopus-f407-v1": {
        "mcu": "stm32f407xx",
        "spi_bus": "swspi",
        "spi_pins": "PC8,PD2,PC12",
        "cs_pin": "PC11",
        "skip_verify": True,
    },
    "btt-octopus-f429-v1": {
        "mcu": "stm32f429xx",
        "spi_bus": "swspi",
        "spi_pins": "PC8,PD2,PC12",
        "cs_pin": "PC11",
        "skip_verify": True,
    },
    "btt-octopus-f446-v1": {
        "mcu": "stm32f446xx",
        "spi_bus": "swspi",
        "spi_pins": "PC8,PD2,PC12",
        "cs_pin": "PC11",
        "skip_verify": True,
    },
    "btt-skr-pro": {
        "mcu": "stm32f407xx",
        "spi_bus": "swspi",
        "spi_pins": "PA6,PB5,PA5",
        "cs_pin": "PA4",
<<<<<<< HEAD
=======
        "current_firmware_path": "OLD.BIN"
    },
    'btt-skr-se-bx': {
        'mcu': 'stm32h743xx',
        'spi_bus': 'spi3a',
        'cs_pin': 'PA15'
    },
    'btt-skr-3-h743': {
        'mcu': 'stm32h743xx',
        'spi_bus': 'swspi',
        'spi_pins': "PC8,PD2,PC12",
        'cs_pin': 'PC11',
        'skip_verify': True
    },
    'btt-skr-3-h723': {
        'mcu': 'stm32h723xx',
        'spi_bus': 'swspi',
        'spi_pins': "PC8,PD2,PC12",
        'cs_pin': 'PC11',
        'skip_verify': True
    },
    'creality-v4.2.2': {
        'mcu': "stm32f103xe",
        'spi_bus': "swspi",
        'spi_pins': "PC8,PD2,PC12",
        'cs_pin': "PC11",
        'skip_verify': True
>>>>>>> f7567a0d
    },
    "btt-gtr": {"mcu": "stm32f407xx", "spi_bus": "spi1", "cs_pin": "PA4"},
    "fysetc-spider": {
        "mcu": "stm32f446xx",
        "spi_bus": "spi1",
        "cs_pin": "PA4",
        "current_firmware_path": "OLD.BIN",
    },
    "btt-skrat": {"mcu": "stm32g0b1xx", "spi_bus": "spi1", "cs_pin": "PB8"},
}

###########################################################
#
# Board Definition Aliases
#
###########################################################

BOARD_ALIASES = {
<<<<<<< HEAD
    "btt-skr-v1.1": BOARD_DEFS["generic-lpc1768"],
    "btt-skr-v1.3": BOARD_DEFS["generic-lpc1768"],
    "btt-skr-v1.4": BOARD_DEFS["generic-lpc1768"],
    "mks-sgenl-v1": BOARD_DEFS["generic-lpc1768"],
    "mks-sbase": BOARD_DEFS["generic-lpc1768"],
    "smoothieboard-v1": BOARD_DEFS["generic-lpc1769"],
    "btt-skr-turbo-v1.4": BOARD_DEFS["generic-lpc1769"],
    "btt-skr-e3-turbo": BOARD_DEFS["generic-lpc1769"],
    "mks-sgenl-v2": BOARD_DEFS["generic-lpc1769"],
    "btt-skr-mini-v1.1": BOARD_DEFS["btt-skr-mini"],
    "btt-skr-mini-e3-v1": BOARD_DEFS["btt-skr-mini"],
    "btt-skr-mini-e3-v1.2": BOARD_DEFS["btt-skr-mini"],
    "btt-skr-mini-e3-v2": BOARD_DEFS["btt-skr-mini"],
    "btt-skr-mini-e3-v3": BOARD_DEFS["btt-skr-mini-v3"],
    "btt-skr-mini-mz": BOARD_DEFS["btt-skr-mini"],
    "btt-skr-e3-dip": BOARD_DEFS["btt-skr-mini"],
    "btt002-v1": BOARD_DEFS["btt-skr-mini"],
    "creality-v4.2.7": BOARD_DEFS["creality-v4.2.2"],
    "btt-skr-2-f407": BOARD_DEFS["btt-octopus-f407-v1"],
    "btt-skr-2-f429": BOARD_DEFS["btt-octopus-f429-v1"],
    "btt-octopus-f407-v1.0": BOARD_DEFS["btt-octopus-f407-v1"],
    "btt-octopus-f407-v1.1": BOARD_DEFS["btt-octopus-f407-v1"],
    "btt-octopus-f429-v1.0": BOARD_DEFS["btt-octopus-f429-v1"],
    "btt-octopus-f429-v1.1": BOARD_DEFS["btt-octopus-f429-v1"],
    "btt-octopus-f446-v1.0": BOARD_DEFS["btt-octopus-f446-v1"],
    "btt-octopus-f446-v1.1": BOARD_DEFS["btt-octopus-f446-v1"],
    "btt-octopus-pro-f429-v1.0": BOARD_DEFS["btt-octopus-f429-v1"],
    "btt-octopus-pro-f446-v1.0": BOARD_DEFS["btt-octopus-f446-v1"],
    "btt-skr-pro-v1.1": BOARD_DEFS["btt-skr-pro"],
    "btt-skr-pro-v1.2": BOARD_DEFS["btt-skr-pro"],
    "btt-gtr-v1": BOARD_DEFS["btt-gtr"],
    "mks-robin-e3d": BOARD_DEFS["mks-robin-e3"],
    "fysetc-cheetah-v2": BOARD_DEFS["fysetc-cheetah"],
    "fysetc-spider-v1": BOARD_DEFS["fysetc-spider"],
    "fysetc-s6-v1.2": BOARD_DEFS["fysetc-spider"],
    "fysetc-s6-v2": BOARD_DEFS["fysetc-spider"],
    "robin_v3": BOARD_DEFS["monster8"],
    "btt-skrat-v1.0": BOARD_DEFS["btt-skrat"],
=======
    'btt-skr-v1.1': BOARD_DEFS['generic-lpc1768'],
    'btt-skr-v1.3': BOARD_DEFS['generic-lpc1768'],
    'btt-skr-v1.4': BOARD_DEFS['generic-lpc1768'],
    'mks-sgenl-v1': BOARD_DEFS['generic-lpc1768'],
    'mks-sbase': BOARD_DEFS['generic-lpc1768'],
    'smoothieboard-v1': BOARD_DEFS['generic-lpc1769'],
    'btt-skr-turbo-v1.4': BOARD_DEFS['generic-lpc1769'],
    'btt-skr-e3-turbo': BOARD_DEFS['generic-lpc1769'],
    'mks-sgenl-v2': BOARD_DEFS['generic-lpc1769'],
    'btt-skr-mini-v1.1': BOARD_DEFS['btt-skr-mini'],
    'btt-skr-mini-e3-v1': BOARD_DEFS['btt-skr-mini'],
    'btt-skr-mini-e3-v1.2': BOARD_DEFS['btt-skr-mini'],
    'btt-skr-mini-e3-v2': BOARD_DEFS['btt-skr-mini'],
    'btt-skr-mini-e3-v3': BOARD_DEFS['btt-skr-mini-v3'],
    'btt-skr-mini-mz': BOARD_DEFS['btt-skr-mini'],
    'btt-skr-e3-dip': BOARD_DEFS['btt-skr-mini'],
    'btt002-v1': BOARD_DEFS['btt-skr-mini'],
    'creality-v4.2.7': BOARD_DEFS['creality-v4.2.2'],
    'btt-skr-2-f407': BOARD_DEFS['btt-octopus-f407-v1'],
    'btt-skr-2-f429': BOARD_DEFS['btt-octopus-f429-v1'],
    'btt-octopus-f407-v1.0': BOARD_DEFS['btt-octopus-f407-v1'],
    'btt-octopus-f407-v1.1': BOARD_DEFS['btt-octopus-f407-v1'],
    'btt-octopus-f429-v1.0': BOARD_DEFS['btt-octopus-f429-v1'],
    'btt-octopus-f429-v1.1': BOARD_DEFS['btt-octopus-f429-v1'],
    'btt-octopus-f446-v1.0': BOARD_DEFS['btt-octopus-f446-v1'],
    'btt-octopus-f446-v1.1': BOARD_DEFS['btt-octopus-f446-v1'],
    'btt-octopus-pro-f429-v1.0': BOARD_DEFS['btt-octopus-f429-v1'],
    'btt-octopus-pro-f446-v1.0': BOARD_DEFS['btt-octopus-f446-v1'],
    'btt-octopus-pro-h723-v1.1': BOARD_DEFS['btt-skr-3-h723'],
    'btt-skr-pro-v1.1': BOARD_DEFS['btt-skr-pro'],
    'btt-skr-pro-v1.2': BOARD_DEFS['btt-skr-pro'],
    'btt-gtr-v1': BOARD_DEFS['btt-gtr'],
    'mks-robin-e3d': BOARD_DEFS['mks-robin-e3'],
    'fysetc-cheetah-v2': BOARD_DEFS['fysetc-cheetah'],
    'fysetc-spider-v1': BOARD_DEFS['fysetc-spider'],
    'fysetc-s6-v1.2': BOARD_DEFS['fysetc-spider'],
    'fysetc-s6-v2': BOARD_DEFS['fysetc-spider'],
    'robin_v3': BOARD_DEFS['monster8'],
    'btt-skrat-v1.0': BOARD_DEFS['btt-skrat']
>>>>>>> f7567a0d
}


def list_boards():
    return sorted(list(BOARD_DEFS.keys()) + list(BOARD_ALIASES.keys()))


def lookup_board(name):
    name = name.lower()
    bdef = BOARD_ALIASES.get(name, BOARD_DEFS.get(name, None))
    if bdef is not None:
        return dict(bdef)
    return None<|MERGE_RESOLUTION|>--- conflicted
+++ resolved
@@ -58,40 +58,37 @@
         "spi_bus": "swspi",
         "spi_pins": "PA6,PB5,PA5",
         "cs_pin": "PA4",
-<<<<<<< HEAD
-=======
-        "current_firmware_path": "OLD.BIN"
     },
-    'btt-skr-se-bx': {
-        'mcu': 'stm32h743xx',
-        'spi_bus': 'spi3a',
-        'cs_pin': 'PA15'
+    "btt-skr-se-bx": {
+        "mcu": "stm32h743xx",
+        "spi_bus": "spi3a",
+        "cs_pin": "PA15",
     },
-    'btt-skr-3-h743': {
-        'mcu': 'stm32h743xx',
-        'spi_bus': 'swspi',
-        'spi_pins': "PC8,PD2,PC12",
-        'cs_pin': 'PC11',
-        'skip_verify': True
+    "btt-skr-3-h743": {
+        "mcu": "stm32h743xx",
+        "spi_bus": "swspi",
+        "spi_pins": "PC8,PD2,PC12",
+        "cs_pin": "PC11",
+        "skip_verify": True,
     },
-    'btt-skr-3-h723': {
-        'mcu': 'stm32h723xx',
-        'spi_bus': 'swspi',
-        'spi_pins': "PC8,PD2,PC12",
-        'cs_pin': 'PC11',
-        'skip_verify': True
+    "btt-skr-3-h723": {
+        "mcu": "stm32h723xx",
+        "spi_bus": "swspi",
+        "spi_pins": "PC8,PD2,PC12",
+        "cs_pin": "PC11",
+        "skip_verify": True,
     },
-    'creality-v4.2.2': {
-        'mcu': "stm32f103xe",
-        'spi_bus': "swspi",
-        'spi_pins': "PC8,PD2,PC12",
-        'cs_pin': "PC11",
-        'skip_verify': True
->>>>>>> f7567a0d
+    "creality-v4.2.2": {
+        "mcu": "stm32f103xe",
+        "spi_bus": "swspi",
+        "spi_pins": "PC8,PD2,PC12",
+        "cs_pin": "PC11",
+        "skip_verify": True,
     },
-    "btt-gtr": {"mcu": "stm32f407xx", "spi_bus": "spi1", "cs_pin": "PA4"},
-    "fysetc-spider": {
-        "mcu": "stm32f446xx",
+    "monster8": {"mcu": "stm32f407xx", "spi_bus": "spi3a", "cs_pin": "PC9"},
+    "fly-gemini-v2": {"mcu": "stm32f405xx", "spi_bus": "spi1", "cs_pin": "PA4"},
+    "fysetc-cheetah": {
+        "mcu": "stm32f401xc",
         "spi_bus": "spi1",
         "cs_pin": "PA4",
         "current_firmware_path": "OLD.BIN",
@@ -106,7 +103,6 @@
 ###########################################################
 
 BOARD_ALIASES = {
-<<<<<<< HEAD
     "btt-skr-v1.1": BOARD_DEFS["generic-lpc1768"],
     "btt-skr-v1.3": BOARD_DEFS["generic-lpc1768"],
     "btt-skr-v1.4": BOARD_DEFS["generic-lpc1768"],
@@ -135,6 +131,7 @@
     "btt-octopus-f446-v1.1": BOARD_DEFS["btt-octopus-f446-v1"],
     "btt-octopus-pro-f429-v1.0": BOARD_DEFS["btt-octopus-f429-v1"],
     "btt-octopus-pro-f446-v1.0": BOARD_DEFS["btt-octopus-f446-v1"],
+    "btt-octopus-pro-h723-v1.1": BOARD_DEFS["btt-skr-3-h723"],
     "btt-skr-pro-v1.1": BOARD_DEFS["btt-skr-pro"],
     "btt-skr-pro-v1.2": BOARD_DEFS["btt-skr-pro"],
     "btt-gtr-v1": BOARD_DEFS["btt-gtr"],
@@ -145,47 +142,6 @@
     "fysetc-s6-v2": BOARD_DEFS["fysetc-spider"],
     "robin_v3": BOARD_DEFS["monster8"],
     "btt-skrat-v1.0": BOARD_DEFS["btt-skrat"],
-=======
-    'btt-skr-v1.1': BOARD_DEFS['generic-lpc1768'],
-    'btt-skr-v1.3': BOARD_DEFS['generic-lpc1768'],
-    'btt-skr-v1.4': BOARD_DEFS['generic-lpc1768'],
-    'mks-sgenl-v1': BOARD_DEFS['generic-lpc1768'],
-    'mks-sbase': BOARD_DEFS['generic-lpc1768'],
-    'smoothieboard-v1': BOARD_DEFS['generic-lpc1769'],
-    'btt-skr-turbo-v1.4': BOARD_DEFS['generic-lpc1769'],
-    'btt-skr-e3-turbo': BOARD_DEFS['generic-lpc1769'],
-    'mks-sgenl-v2': BOARD_DEFS['generic-lpc1769'],
-    'btt-skr-mini-v1.1': BOARD_DEFS['btt-skr-mini'],
-    'btt-skr-mini-e3-v1': BOARD_DEFS['btt-skr-mini'],
-    'btt-skr-mini-e3-v1.2': BOARD_DEFS['btt-skr-mini'],
-    'btt-skr-mini-e3-v2': BOARD_DEFS['btt-skr-mini'],
-    'btt-skr-mini-e3-v3': BOARD_DEFS['btt-skr-mini-v3'],
-    'btt-skr-mini-mz': BOARD_DEFS['btt-skr-mini'],
-    'btt-skr-e3-dip': BOARD_DEFS['btt-skr-mini'],
-    'btt002-v1': BOARD_DEFS['btt-skr-mini'],
-    'creality-v4.2.7': BOARD_DEFS['creality-v4.2.2'],
-    'btt-skr-2-f407': BOARD_DEFS['btt-octopus-f407-v1'],
-    'btt-skr-2-f429': BOARD_DEFS['btt-octopus-f429-v1'],
-    'btt-octopus-f407-v1.0': BOARD_DEFS['btt-octopus-f407-v1'],
-    'btt-octopus-f407-v1.1': BOARD_DEFS['btt-octopus-f407-v1'],
-    'btt-octopus-f429-v1.0': BOARD_DEFS['btt-octopus-f429-v1'],
-    'btt-octopus-f429-v1.1': BOARD_DEFS['btt-octopus-f429-v1'],
-    'btt-octopus-f446-v1.0': BOARD_DEFS['btt-octopus-f446-v1'],
-    'btt-octopus-f446-v1.1': BOARD_DEFS['btt-octopus-f446-v1'],
-    'btt-octopus-pro-f429-v1.0': BOARD_DEFS['btt-octopus-f429-v1'],
-    'btt-octopus-pro-f446-v1.0': BOARD_DEFS['btt-octopus-f446-v1'],
-    'btt-octopus-pro-h723-v1.1': BOARD_DEFS['btt-skr-3-h723'],
-    'btt-skr-pro-v1.1': BOARD_DEFS['btt-skr-pro'],
-    'btt-skr-pro-v1.2': BOARD_DEFS['btt-skr-pro'],
-    'btt-gtr-v1': BOARD_DEFS['btt-gtr'],
-    'mks-robin-e3d': BOARD_DEFS['mks-robin-e3'],
-    'fysetc-cheetah-v2': BOARD_DEFS['fysetc-cheetah'],
-    'fysetc-spider-v1': BOARD_DEFS['fysetc-spider'],
-    'fysetc-s6-v1.2': BOARD_DEFS['fysetc-spider'],
-    'fysetc-s6-v2': BOARD_DEFS['fysetc-spider'],
-    'robin_v3': BOARD_DEFS['monster8'],
-    'btt-skrat-v1.0': BOARD_DEFS['btt-skrat']
->>>>>>> f7567a0d
 }
 
 

--- conflicted
+++ resolved
@@ -269,11 +269,8 @@
             config, max_addr
         )
         self.mutex = self.mcu_uart.mutex
-<<<<<<< HEAD
-
-=======
         self.tmc_frequency = tmc_frequency
->>>>>>> 645a1b83
+
     def get_fields(self):
         return self.fields
 
@@ -309,11 +306,8 @@
                 if self.ifcnt == (ifcnt + 1) & 0xFF:
                     return
         raise self.printer.command_error(
-<<<<<<< HEAD
             "Unable to write tmc uart '%s' register %s" % (self.name, reg_name)
         )
-=======
-            "Unable to write tmc uart '%s' register %s" % (self.name, reg_name))
+
     def get_tmc_frequency(self):
-        return self.tmc_frequency
->>>>>>> 645a1b83
+        return self.tmc_frequency
# Support for button detection and callbacks
#
# Copyright (C) 2018  Kevin O'Connor <kevin@koconnor.net>
#
# This file may be distributed under the terms of the GNU GPLv3 license.


######################################################################
# Button state tracking
######################################################################

QUERY_TIME = 0.002
RETRANSMIT_COUNT = 50


class MCU_buttons:
    def __init__(self, printer, mcu):
        self.reactor = printer.get_reactor()
        self.mcu = mcu
        self.mcu.register_config_callback(self.build_config)
        self.pin_list = []
        self.callbacks = []
        self.invert = self.last_button = 0
        self.ack_cmd = None
        self.ack_count = 0

    def setup_buttons(self, pins, callback):
        mask = 0
        shift = len(self.pin_list)
        for pin_params in pins:
            if pin_params["invert"]:
                self.invert |= 1 << len(self.pin_list)
            mask |= 1 << len(self.pin_list)
            self.pin_list.append((pin_params["pin"], pin_params["pullup"]))
        self.callbacks.append((mask, shift, callback))

    def build_config(self):
        if not self.pin_list:
            return
        self.oid = self.mcu.create_oid()
        self.mcu.add_config_cmd(
            "config_buttons oid=%d button_count=%d"
            % (self.oid, len(self.pin_list))
        )
        for i, (pin, pull_up) in enumerate(self.pin_list):
            self.mcu.add_config_cmd(
                "buttons_add oid=%d pos=%d pin=%s pull_up=%d"
                % (self.oid, i, pin, pull_up),
                is_init=True,
            )
        cmd_queue = self.mcu.alloc_command_queue()
        self.ack_cmd = self.mcu.lookup_command(
            "buttons_ack oid=%c count=%c", cq=cmd_queue
        )
        clock = self.mcu.get_query_slot(self.oid)
        rest_ticks = self.mcu.seconds_to_clock(QUERY_TIME)
        self.mcu.add_config_cmd(
            "buttons_query oid=%d clock=%d"
            " rest_ticks=%d retransmit_count=%d invert=%d"
            % (self.oid, clock, rest_ticks, RETRANSMIT_COUNT, self.invert),
            is_init=True,
        )
        self.mcu.register_response(
            self.handle_buttons_state, "buttons_state", self.oid
        )

    def handle_buttons_state(self, params):
        # Expand the message ack_count from 8-bit
        ack_count = self.ack_count
<<<<<<< HEAD
        ack_diff = (ack_count - params["ack_count"]) & 0xFF
        if ack_diff & 0x80:
            ack_diff -= 0x100
        msg_ack_count = ack_count - ack_diff
=======
        ack_diff = (params['ack_count'] - ack_count) & 0xff
        ack_diff -= (ack_diff & 0x80) << 1
        msg_ack_count = ack_count + ack_diff
>>>>>>> 547bfbf8
        # Determine new buttons
        buttons = bytearray(params["state"])
        new_count = msg_ack_count + len(buttons) - self.ack_count
        if new_count <= 0:
            return
        new_buttons = buttons[-new_count:]
        # Send ack to MCU
        self.ack_cmd.send([self.oid, new_count])
        self.ack_count += new_count
        # Call self.handle_button() with this event in main thread
        for nb in new_buttons:
            self.reactor.register_async_callback(
                (lambda e, s=self, b=nb: s.handle_button(e, b))
            )

    def handle_button(self, eventtime, button):
        button ^= self.invert
        changed = button ^ self.last_button
        for mask, shift, callback in self.callbacks:
            if changed & mask:
                callback(eventtime, (button & mask) >> shift)
        self.last_button = button


######################################################################
# ADC button tracking
######################################################################

ADC_REPORT_TIME = 0.015
ADC_DEBOUNCE_TIME = 0.025
ADC_SAMPLE_TIME = 0.001
ADC_SAMPLE_COUNT = 6


class MCU_ADC_buttons:
    def __init__(self, printer, pin, pullup):
        self.reactor = printer.get_reactor()
        self.buttons = []
        self.last_button = None
        self.last_pressed = None
        self.last_debouncetime = 0
        self.pullup = pullup
        self.pin = pin
        self.min_value = 999999999999.9
        self.max_value = 0.0
        ppins = printer.lookup_object("pins")
        self.mcu_adc = ppins.setup_pin("adc", self.pin)
        self.mcu_adc.setup_minmax(ADC_SAMPLE_TIME, ADC_SAMPLE_COUNT)
        self.mcu_adc.setup_adc_callback(ADC_REPORT_TIME, self.adc_callback)
        query_adc = printer.lookup_object("query_adc")
        query_adc.register_adc("adc_button:" + pin.strip(), self.mcu_adc)

    def setup_button(self, min_value, max_value, callback):
        self.min_value = min(self.min_value, min_value)
        self.max_value = max(self.max_value, max_value)
        self.buttons.append((min_value, max_value, callback))

    def adc_callback(self, read_time, read_value):
        adc = max(0.00001, min(0.99999, read_value))
        value = self.pullup * adc / (1.0 - adc)

        # Determine button pressed
        btn = None
        if self.min_value <= value <= self.max_value:
            for i, (min_value, max_value, cb) in enumerate(self.buttons):
                if min_value < value < max_value:
                    btn = i
                    break

        # If the button changed, due to noise or pressing:
        if btn != self.last_button:
            # reset the debouncing timer
            self.last_debouncetime = read_time

        # button debounce check & new button pressed
        if (
            (read_time - self.last_debouncetime) >= ADC_DEBOUNCE_TIME
            and self.last_button == btn
            and self.last_pressed != btn
        ):
            # release last_pressed
            if self.last_pressed is not None:
                self.call_button(self.last_pressed, False)
                self.last_pressed = None
            if btn is not None:
                self.call_button(btn, True)
                self.last_pressed = btn

        self.last_button = btn

    def call_button(self, button, state):
        minval, maxval, callback = self.buttons[button]
        self.reactor.register_async_callback(
            (lambda e, cb=callback, s=state: cb(e, s))
        )


######################################################################
# Rotary Encoders
######################################################################

# Rotary encoder handler https://github.com/brianlow/Rotary
# Copyright 2011 Ben Buxton (bb@cactii.net).
# Licenced under the GNU GPL Version 3.
class BaseRotaryEncoder:
    R_START = 0x0
    R_DIR_CW = 0x10
    R_DIR_CCW = 0x20
    R_DIR_MSK = 0x30

    def __init__(self, cw_callback, ccw_callback):
        self.cw_callback = cw_callback
        self.ccw_callback = ccw_callback
        self.encoder_state = self.R_START

    def encoder_callback(self, eventtime, state):
        es = self.ENCODER_STATES[self.encoder_state & 0xF][state & 0x3]
        self.encoder_state = es
        if es & self.R_DIR_MSK == self.R_DIR_CW:
            self.cw_callback(eventtime)
        elif es & self.R_DIR_MSK == self.R_DIR_CCW:
            self.ccw_callback(eventtime)


class FullStepRotaryEncoder(BaseRotaryEncoder):
    R_CW_FINAL = 0x1
    R_CW_BEGIN = 0x2
    R_CW_NEXT = 0x3
    R_CCW_BEGIN = 0x4
    R_CCW_FINAL = 0x5
    R_CCW_NEXT = 0x6

    # Use the full-step state table (emits a code at 00 only)
    ENCODER_STATES = (
        # R_START
        (
            BaseRotaryEncoder.R_START,
            R_CW_BEGIN,
            R_CCW_BEGIN,
            BaseRotaryEncoder.R_START,
        ),
        # R_CW_FINAL
        (
            R_CW_NEXT,
            BaseRotaryEncoder.R_START,
            R_CW_FINAL,
            BaseRotaryEncoder.R_START | BaseRotaryEncoder.R_DIR_CW,
        ),
        # R_CW_BEGIN
        (
            R_CW_NEXT,
            R_CW_BEGIN,
            BaseRotaryEncoder.R_START,
            BaseRotaryEncoder.R_START,
        ),
        # R_CW_NEXT
        (R_CW_NEXT, R_CW_BEGIN, R_CW_FINAL, BaseRotaryEncoder.R_START),
        # R_CCW_BEGIN
        (
            R_CCW_NEXT,
            BaseRotaryEncoder.R_START,
            R_CCW_BEGIN,
            BaseRotaryEncoder.R_START,
        ),
        # R_CCW_FINAL
        (
            R_CCW_NEXT,
            R_CCW_FINAL,
            BaseRotaryEncoder.R_START,
            BaseRotaryEncoder.R_START | BaseRotaryEncoder.R_DIR_CCW,
        ),
        # R_CCW_NEXT
        (R_CCW_NEXT, R_CCW_FINAL, R_CCW_BEGIN, BaseRotaryEncoder.R_START),
    )


class HalfStepRotaryEncoder(BaseRotaryEncoder):
    # Use the half-step state table (emits a code at 00 and 11)
    R_CCW_BEGIN = 0x1
    R_CW_BEGIN = 0x2
    R_START_M = 0x3
    R_CW_BEGIN_M = 0x4
    R_CCW_BEGIN_M = 0x5

    ENCODER_STATES = (
        # R_START (00)
        (R_START_M, R_CW_BEGIN, R_CCW_BEGIN, BaseRotaryEncoder.R_START),
        # R_CCW_BEGIN
        (
            R_START_M | BaseRotaryEncoder.R_DIR_CCW,
            BaseRotaryEncoder.R_START,
            R_CCW_BEGIN,
            BaseRotaryEncoder.R_START,
        ),
        # R_CW_BEGIN
        (
            R_START_M | BaseRotaryEncoder.R_DIR_CW,
            R_CW_BEGIN,
            BaseRotaryEncoder.R_START,
            BaseRotaryEncoder.R_START,
        ),
        # R_START_M (11)
        (R_START_M, R_CCW_BEGIN_M, R_CW_BEGIN_M, BaseRotaryEncoder.R_START),
        # R_CW_BEGIN_M
        (
            R_START_M,
            R_START_M,
            R_CW_BEGIN_M,
            BaseRotaryEncoder.R_START | BaseRotaryEncoder.R_DIR_CW,
        ),
        # R_CCW_BEGIN_M
        (
            R_START_M,
            R_CCW_BEGIN_M,
            R_START_M,
            BaseRotaryEncoder.R_START | BaseRotaryEncoder.R_DIR_CCW,
        ),
    )


######################################################################
# Button registration code
######################################################################


class PrinterButtons:
    def __init__(self, config):
        self.printer = config.get_printer()
        self.printer.load_object(config, "query_adc")
        self.mcu_buttons = {}
        self.adc_buttons = {}

    def register_adc_button(self, pin, min_val, max_val, pullup, callback):
        adc_buttons = self.adc_buttons.get(pin)
        if adc_buttons is None:
            self.adc_buttons[pin] = adc_buttons = MCU_ADC_buttons(
                self.printer, pin, pullup
            )
        adc_buttons.setup_button(min_val, max_val, callback)

    def register_adc_button_push(self, pin, min_val, max_val, pullup, callback):
        def helper(eventtime, state, callback=callback):
            if state:
                callback(eventtime)

        self.register_adc_button(pin, min_val, max_val, pullup, helper)

    def register_buttons(self, pins, callback):
        # Parse pins
        ppins = self.printer.lookup_object("pins")
        mcu = mcu_name = None
        pin_params_list = []
        for pin in pins:
            pin_params = ppins.lookup_pin(pin, can_invert=True, can_pullup=True)
            if mcu is not None and pin_params["chip"] != mcu:
                raise ppins.error("button pins must be on same mcu")
            mcu = pin_params["chip"]
            mcu_name = pin_params["chip_name"]
            pin_params_list.append(pin_params)
        # Register pins and callback with the appropriate MCU
        mcu_buttons = self.mcu_buttons.get(mcu_name)
        if (
            mcu_buttons is None
            or len(mcu_buttons.pin_list) + len(pin_params_list) > 8
        ):
            self.mcu_buttons[mcu_name] = mcu_buttons = MCU_buttons(
                self.printer, mcu
            )
        mcu_buttons.setup_buttons(pin_params_list, callback)

    def register_rotary_encoder(
        self, pin1, pin2, cw_callback, ccw_callback, steps_per_detent
    ):
        if steps_per_detent == 2:
            re = HalfStepRotaryEncoder(cw_callback, ccw_callback)
        elif steps_per_detent == 4:
            re = FullStepRotaryEncoder(cw_callback, ccw_callback)
        else:
            raise self.printer.config_error(
                "%d steps per detent not supported" % steps_per_detent
            )
        self.register_buttons([pin1, pin2], re.encoder_callback)

    def register_button_push(self, pin, callback):
        def helper(eventtime, state, callback=callback):
            if state:
                callback(eventtime)

        self.register_buttons([pin], helper)


def load_config(config):
    return PrinterButtons(config)<|MERGE_RESOLUTION|>--- conflicted
+++ resolved
@@ -67,16 +67,9 @@
     def handle_buttons_state(self, params):
         # Expand the message ack_count from 8-bit
         ack_count = self.ack_count
-<<<<<<< HEAD
-        ack_diff = (ack_count - params["ack_count"]) & 0xFF
-        if ack_diff & 0x80:
-            ack_diff -= 0x100
-        msg_ack_count = ack_count - ack_diff
-=======
-        ack_diff = (params['ack_count'] - ack_count) & 0xff
+        ack_diff = (params["ack_count"] - ack_count) & 0xFF
         ack_diff -= (ack_diff & 0x80) << 1
         msg_ack_count = ack_count + ack_diff
->>>>>>> 547bfbf8
         # Determine new buttons
         buttons = bytearray(params["state"])
         new_count = msg_ack_count + len(buttons) - self.ack_count

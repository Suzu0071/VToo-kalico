--- conflicted
+++ resolved
@@ -126,12 +126,9 @@
 [extruder](Config_Reference.md#extruder) objects):
 - `pressure_advance`: The current [pressure advance](Pressure_Advance.md) value.
 - `smooth_time`: The current pressure advance smooth time.
-<<<<<<< HEAD
-=======
 - `motion_queue`: The name of the extruder that this extruder stepper is
   currently synchronized to.  This is reported as `None` if the extruder stepper
   is not currently associated with an extruder.
->>>>>>> 645a1b83
 
 ## fan
 

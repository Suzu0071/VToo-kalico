# Support for micro-controller chip based temperature sensors
#
# Copyright (C) 2020  Kevin O'Connor <kevin@koconnor.net>
#
# This file may be distributed under the terms of the GNU GPLv3 license.
import logging

SAMPLE_TIME = 0.001
SAMPLE_COUNT = 8
REPORT_TIME = 0.300
RANGE_CHECK_COUNT = 4


class PrinterTemperatureMCU:
    def __init__(self, config):
        self.printer = config.get_printer()
        self.base_temperature = self.slope = None
        self.temp1 = self.adc1 = self.temp2 = self.adc2 = None
        self.min_temp = self.max_temp = 0.0
        self.debug_read_cmd = None
        # Read config
        mcu_name = config.get("sensor_mcu", "mcu")
        self.temp1 = config.getfloat("sensor_temperature1", None)
        if self.temp1 is not None:
            self.adc1 = config.getfloat("sensor_adc1", minval=0.0, maxval=1.0)
            self.temp2 = config.getfloat("sensor_temperature2", None)
            if self.temp2 is not None:
                self.adc2 = config.getfloat(
                    "sensor_adc2", minval=0.0, maxval=1.0
                )
        # Setup ADC port
        ppins = config.get_printer().lookup_object("pins")
        self.mcu_adc = ppins.setup_pin(
            "adc", "%s:ADC_TEMPERATURE" % (mcu_name,)
        )
        self.mcu_adc.setup_adc_callback(REPORT_TIME, self.adc_callback)
        query_adc = config.get_printer().load_object(config, "query_adc")
        query_adc.register_adc(config.get_name(), self.mcu_adc)
        # Register callbacks
        if self.printer.get_start_args().get("debugoutput") is not None:
            self.mcu_adc.setup_minmax(
                SAMPLE_TIME, SAMPLE_COUNT, range_check_count=RANGE_CHECK_COUNT
            )
            return
        self.printer.register_event_handler(
            "klippy:mcu_identify", self._mcu_identify
        )

    def setup_callback(self, temperature_callback):
        self.temperature_callback = temperature_callback

    def get_report_time_delta(self):
        return REPORT_TIME

    def adc_callback(self, read_time, read_value):
        temp = self.base_temperature + read_value * self.slope
        self.temperature_callback(read_time + SAMPLE_COUNT * SAMPLE_TIME, temp)

    def setup_minmax(self, min_temp, max_temp):
        self.min_temp = min_temp
        self.max_temp = max_temp

    def calc_adc(self, temp):
        return (temp - self.base_temperature) / self.slope

    def calc_base(self, temp, adc):
        return temp - adc * self.slope

    def _mcu_identify(self):
        # Obtain mcu information
        _mcu = self.mcu_adc.get_mcu()
        self.debug_read_cmd = _mcu.lookup_query_command(
            "debug_read order=%c addr=%u", "debug_result val=%u"
        )
        self.mcu_type = _mcu.get_constants().get("MCU", "")
        # Run MCU specific configuration
        cfg_funcs = [
<<<<<<< HEAD
            ("rp2040", self.config_rp2040),
            ("sam3", self.config_sam3),
            ("sam4", self.config_sam4),
            ("same70", self.config_same70),
            ("samd21", self.config_samd21),
            ("samd51", self.config_samd51),
            ("stm32f1", self.config_stm32f1),
            ("stm32f2", self.config_stm32f2),
            ("stm32f4", self.config_stm32f4),
            ("stm32f042", self.config_stm32f0x2),
            ("stm32f070", self.config_stm32f070),
            ("stm32f072", self.config_stm32f0x2),
            ("stm32g0", self.config_stm32g0),
            ("stm32h7", self.config_stm32h7),
            ("", self.config_unknown),
        ]
=======
            ('rp2040', self.config_rp2040),
            ('sam3', self.config_sam3), ('sam4', self.config_sam4),
            ('same70', self.config_same70), ('samd21', self.config_samd21),
            ('samd51', self.config_samd51), ('same5', self.config_samd51),
            ('stm32f1', self.config_stm32f1), ('stm32f2', self.config_stm32f2),
            ('stm32f4', self.config_stm32f4),
            ('stm32f042', self.config_stm32f0x2),
            ('stm32f070', self.config_stm32f070),
            ('stm32f072', self.config_stm32f0x2),
            ('stm32g0', self.config_stm32g0),
            ('stm32g4', self.config_stm32g0),
            ('stm32l4', self.config_stm32g0),
            ('stm32h723', self.config_stm32h723),
            ('stm32h7', self.config_stm32h7),
            ('', self.config_unknown)]
>>>>>>> 645a1b83
        for name, func in cfg_funcs:
            if self.mcu_type.startswith(name):
                func()
                break
        logging.info(
            "mcu_temperature '%s' nominal base=%.6f slope=%.6f",
            _mcu.get_name(),
            self.base_temperature,
            self.slope,
        )
        # Setup manual base/slope override
        if self.temp1 is not None:
            if self.temp2 is not None:
                self.slope = (self.temp2 - self.temp1) / (self.adc2 - self.adc1)
            self.base_temperature = self.calc_base(self.temp1, self.adc1)
        # Setup min/max checks
        adc_range = [self.calc_adc(t) for t in [self.min_temp, self.max_temp]]
        self.mcu_adc.setup_minmax(
            SAMPLE_TIME,
            SAMPLE_COUNT,
            minval=min(adc_range),
            maxval=max(adc_range),
            range_check_count=RANGE_CHECK_COUNT,
        )

    def config_unknown(self):
        raise self.printer.config_error(
            "MCU temperature not supported on %s" % (self.mcu_type,)
        )

    def config_rp2040(self):
        self.slope = 3.3 / -0.001721
        self.base_temperature = self.calc_base(27.0, 0.706 / 3.3)

    def config_sam3(self):
        self.slope = 3.3 / 0.002650
        self.base_temperature = self.calc_base(27.0, 0.8 / 3.3)

    def config_sam4(self):
        self.slope = 3.3 / 0.004700
        self.base_temperature = self.calc_base(27.0, 1.44 / 3.3)

    def config_same70(self):
        self.slope = 3.3 / 0.002330
        self.base_temperature = self.calc_base(25.0, 0.72 / 3.3)

    def config_samd21(self, addr=0x00806030):
        def get1v(val):
            if val & 0x80:
                val = 0x100 - val
            return 1.0 - val / 1000.0

        cal1 = self.read32(addr)
        cal2 = self.read32(addr + 4)
        room_temp = ((cal1 >> 0) & 0xFF) + ((cal1 >> 8) & 0xF) / 10.0
        hot_temp = ((cal1 >> 12) & 0xFF) + ((cal1 >> 20) & 0xF) / 10.0
        room_1v = get1v((cal1 >> 24) & 0xFF)
        hot_1v = get1v((cal2 >> 0) & 0xFF)
        room_adc = ((cal2 >> 8) & 0xFFF) * room_1v / (3.3 * 4095.0)
        hot_adc = ((cal2 >> 20) & 0xFFF) * hot_1v / (3.3 * 4095.0)
        self.slope = (hot_temp - room_temp) / (hot_adc - room_adc)
        self.base_temperature = self.calc_base(room_temp, room_adc)

    def config_samd51(self):
        self.config_samd21(addr=0x00800100)

    def config_stm32f1(self):
        self.slope = 3.3 / -0.004300
        self.base_temperature = self.calc_base(25.0, 1.43 / 3.3)

    def config_stm32f2(self):
        self.slope = 3.3 / 0.002500
        self.base_temperature = self.calc_base(25.0, 0.76 / 3.3)

    def config_stm32f4(self, addr1=0x1FFF7A2C, addr2=0x1FFF7A2E):
        cal_adc_30 = self.read16(addr1) / 4095.0
        cal_adc_110 = self.read16(addr2) / 4095.0
        self.slope = (110.0 - 30.0) / (cal_adc_110 - cal_adc_30)
        self.base_temperature = self.calc_base(30.0, cal_adc_30)

    def config_stm32f0x2(self):
        self.config_stm32f4(addr1=0x1FFFF7B8, addr2=0x1FFFF7C2)

    def config_stm32f070(self):
        self.slope = 3.3 / -0.004300
        cal_adc_30 = self.read16(0x1FFFF7B8) / 4095.0
        self.base_temperature = self.calc_base(30.0, cal_adc_30)

    def config_stm32g0(self):
<<<<<<< HEAD
        cal_adc_30 = self.read16(0x1FFF75A8) * 3.0 / (3.3 * 4095.0)
        cal_adc_130 = self.read16(0x1FFF75CA) * 3.0 / (3.3 * 4095.0)
        self.slope = (130.0 - 30.0) / (cal_adc_130 - cal_adc_30)
        self.base_temperature = self.calc_base(30.0, cal_adc_30)

=======
        cal_adc_30 = self.read16(0x1FFF75A8) * 3.0 / (3.3 * 4095.)
        cal_adc_130 = self.read16(0x1FFF75CA) * 3.0 / (3.3 * 4095.)
        self.slope = (130. - 30.) / (cal_adc_130 - cal_adc_30)
        self.base_temperature = self.calc_base(30., cal_adc_30)
    def config_stm32h723(self):
        cal_adc_30 = self.read16(0x1FF1E820) / 4095.
        cal_adc_130 = self.read16(0x1FF1E840) / 4095.
        self.slope = (130. - 30.) / (cal_adc_130 - cal_adc_30)
        self.base_temperature = self.calc_base(30., cal_adc_30)
>>>>>>> 645a1b83
    def config_stm32h7(self):
        cal_adc_30 = self.read16(0x1FF1E820) / 65535.0
        cal_adc_110 = self.read16(0x1FF1E840) / 65535.0
        self.slope = (110.0 - 30.0) / (cal_adc_110 - cal_adc_30)
        self.base_temperature = self.calc_base(30.0, cal_adc_30)

    def read16(self, addr):
        params = self.debug_read_cmd.send([1, addr])
        return params["val"]

    def read32(self, addr):
        params = self.debug_read_cmd.send([2, addr])
        return params["val"]


def load_config(config):
    pheaters = config.get_printer().load_object(config, "heaters")
    pheaters.add_sensor_factory("temperature_mcu", PrinterTemperatureMCU)<|MERGE_RESOLUTION|>--- conflicted
+++ resolved
@@ -75,13 +75,13 @@
         self.mcu_type = _mcu.get_constants().get("MCU", "")
         # Run MCU specific configuration
         cfg_funcs = [
-<<<<<<< HEAD
             ("rp2040", self.config_rp2040),
             ("sam3", self.config_sam3),
             ("sam4", self.config_sam4),
             ("same70", self.config_same70),
             ("samd21", self.config_samd21),
             ("samd51", self.config_samd51),
+            ("same5", self.config_samd51),
             ("stm32f1", self.config_stm32f1),
             ("stm32f2", self.config_stm32f2),
             ("stm32f4", self.config_stm32f4),
@@ -89,26 +89,12 @@
             ("stm32f070", self.config_stm32f070),
             ("stm32f072", self.config_stm32f0x2),
             ("stm32g0", self.config_stm32g0),
+            ("stm32g4", self.config_stm32g0),
+            ("stm32l4", self.config_stm32g0),
+            ("stm32h723", self.config_stm32h723),
             ("stm32h7", self.config_stm32h7),
             ("", self.config_unknown),
         ]
-=======
-            ('rp2040', self.config_rp2040),
-            ('sam3', self.config_sam3), ('sam4', self.config_sam4),
-            ('same70', self.config_same70), ('samd21', self.config_samd21),
-            ('samd51', self.config_samd51), ('same5', self.config_samd51),
-            ('stm32f1', self.config_stm32f1), ('stm32f2', self.config_stm32f2),
-            ('stm32f4', self.config_stm32f4),
-            ('stm32f042', self.config_stm32f0x2),
-            ('stm32f070', self.config_stm32f070),
-            ('stm32f072', self.config_stm32f0x2),
-            ('stm32g0', self.config_stm32g0),
-            ('stm32g4', self.config_stm32g0),
-            ('stm32l4', self.config_stm32g0),
-            ('stm32h723', self.config_stm32h723),
-            ('stm32h7', self.config_stm32h7),
-            ('', self.config_unknown)]
->>>>>>> 645a1b83
         for name, func in cfg_funcs:
             if self.mcu_type.startswith(name):
                 func()
@@ -198,23 +184,17 @@
         self.base_temperature = self.calc_base(30.0, cal_adc_30)
 
     def config_stm32g0(self):
-<<<<<<< HEAD
         cal_adc_30 = self.read16(0x1FFF75A8) * 3.0 / (3.3 * 4095.0)
         cal_adc_130 = self.read16(0x1FFF75CA) * 3.0 / (3.3 * 4095.0)
         self.slope = (130.0 - 30.0) / (cal_adc_130 - cal_adc_30)
         self.base_temperature = self.calc_base(30.0, cal_adc_30)
 
-=======
-        cal_adc_30 = self.read16(0x1FFF75A8) * 3.0 / (3.3 * 4095.)
-        cal_adc_130 = self.read16(0x1FFF75CA) * 3.0 / (3.3 * 4095.)
-        self.slope = (130. - 30.) / (cal_adc_130 - cal_adc_30)
-        self.base_temperature = self.calc_base(30., cal_adc_30)
     def config_stm32h723(self):
-        cal_adc_30 = self.read16(0x1FF1E820) / 4095.
-        cal_adc_130 = self.read16(0x1FF1E840) / 4095.
-        self.slope = (130. - 30.) / (cal_adc_130 - cal_adc_30)
-        self.base_temperature = self.calc_base(30., cal_adc_30)
->>>>>>> 645a1b83
+        cal_adc_30 = self.read16(0x1FF1E820) / 4095.0
+        cal_adc_130 = self.read16(0x1FF1E840) / 4095.0
+        self.slope = (130.0 - 30.0) / (cal_adc_130 - cal_adc_30)
+        self.base_temperature = self.calc_base(30.0, cal_adc_30)
+
     def config_stm32h7(self):
         cal_adc_30 = self.read16(0x1FF1E820) / 65535.0
         cal_adc_110 = self.read16(0x1FF1E840) / 65535.0

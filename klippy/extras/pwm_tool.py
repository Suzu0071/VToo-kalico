# Queued PWM gpio output
#
# Copyright (C) 2017-2023  Kevin O'Connor <kevin@koconnor.net>
#
# This file may be distributed under the terms of the GNU GPLv3 license.
import chelper

MAX_SCHEDULE_TIME = 5.0


class error(Exception):
    pass


class MCU_queued_pwm:
    def __init__(self, pin_params):
        self._mcu = pin_params["chip"]
        self._hardware_pwm = False
        self._cycle_time = 0.100
        self._max_duration = 2.0
        self._oid = self._mcu.create_oid()
        ffi_main, ffi_lib = chelper.get_ffi()
        self._stepqueue = ffi_main.gc(
            ffi_lib.stepcompress_alloc(self._oid), ffi_lib.stepcompress_free
        )
        self._mcu.register_stepqueue(self._stepqueue)
        self._stepcompress_queue_mq_msg = ffi_lib.stepcompress_queue_mq_msg
        self._mcu.register_config_callback(self._build_config)
        self._pin = pin_params["pin"]
        self._invert = pin_params["invert"]
        self._start_value = self._shutdown_value = float(self._invert)
        self._last_clock = self._last_value = self._default_value = 0
        self._duration_ticks = 0
        self._pwm_max = 0.0
        self._set_cmd_tag = None
        self._toolhead = None
        printer = self._mcu.get_printer()
        printer.register_event_handler("klippy:connect", self._handle_connect)

    def _handle_connect(self):
        self._toolhead = self._mcu.get_printer().lookup_object("toolhead")

    def get_mcu(self):
        return self._mcu

    def setup_max_duration(self, max_duration):
        self._max_duration = max_duration

    def setup_cycle_time(self, cycle_time, hardware_pwm=False):
        self._cycle_time = cycle_time
        self._hardware_pwm = hardware_pwm

    def setup_start_value(self, start_value, shutdown_value):
        if self._invert:
            start_value = 1.0 - start_value
            shutdown_value = 1.0 - shutdown_value
        self._start_value = max(0.0, min(1.0, start_value))
        self._shutdown_value = max(0.0, min(1.0, shutdown_value))

    def _build_config(self):
        config_error = self._mcu.get_printer().config_error
        if self._max_duration and self._start_value != self._shutdown_value:
            raise config_error(
                "Pin with max duration must have start"
                " value equal to shutdown value"
            )
        cmd_queue = self._mcu.alloc_command_queue()
        curtime = self._mcu.get_printer().get_reactor().monotonic()
        printtime = self._mcu.estimated_print_time(curtime)
        self._last_clock = self._mcu.print_time_to_clock(printtime + 0.200)
        cycle_ticks = self._mcu.seconds_to_clock(self._cycle_time)
        if cycle_ticks >= 1 << 31:
            raise config_error("PWM pin cycle time too large")
        self._duration_ticks = self._mcu.seconds_to_clock(self._max_duration)
        if self._duration_ticks >= 1 << 31:
            raise config_error("PWM pin max duration too large")
        if self._duration_ticks:
            self._mcu.register_flush_callback(self._flush_notification)
        if self._hardware_pwm:
            self._pwm_max = self._mcu.get_constant_float("PWM_MAX")
            self._default_value = self._shutdown_value * self._pwm_max
            self._mcu.add_config_cmd(
                "config_pwm_out oid=%d pin=%s cycle_ticks=%d value=%d"
                " default_value=%d max_duration=%d"
                % (
                    self._oid,
                    self._pin,
                    cycle_ticks,
                    self._start_value * self._pwm_max,
                    self._default_value,
                    self._duration_ticks,
                )
            )
            self._last_value = int(self._start_value * self._pwm_max + 0.5)
            self._mcu.add_config_cmd(
                "queue_pwm_out oid=%d clock=%d value=%d"
                % (self._oid, self._last_clock, self._last_value),
                on_restart=True,
            )
            self._set_cmd_tag = self._mcu.lookup_command(
                "queue_pwm_out oid=%c clock=%u value=%hu", cq=cmd_queue
            ).get_command_tag()
            return
        # Software PWM
        if self._shutdown_value not in [0.0, 1.0]:
            raise config_error("shutdown value must be 0.0 or 1.0 on soft pwm")
        self._mcu.add_config_cmd(
            "config_digital_out oid=%d pin=%s value=%d"
            " default_value=%d max_duration=%d"
            % (
                self._oid,
                self._pin,
                self._start_value >= 1.0,
                self._shutdown_value >= 0.5,
                self._duration_ticks,
            )
        )
        self._default_value = int(self._shutdown_value >= 0.5) * cycle_ticks
        self._mcu.add_config_cmd(
            "set_digital_out_pwm_cycle oid=%d cycle_ticks=%d"
            % (self._oid, cycle_ticks)
        )
        self._pwm_max = float(cycle_ticks)
        self._last_value = int(self._start_value * self._pwm_max + 0.5)
        self._mcu.add_config_cmd(
            "queue_digital_out oid=%d clock=%d on_ticks=%d"
            % (self._oid, self._last_clock, self._last_value),
            is_init=True,
        )
        self._set_cmd_tag = self._mcu.lookup_command(
            "queue_digital_out oid=%c clock=%u on_ticks=%u", cq=cmd_queue
        ).get_command_tag()

    def _send_update(self, clock, val):
        self._last_clock = clock = max(self._last_clock, clock)
        self._last_value = val
        data = (self._set_cmd_tag, self._oid, clock & 0xFFFFFFFF, val)
        ret = self._stepcompress_queue_mq_msg(
            self._stepqueue, clock, data, len(data)
        )
        if ret:
            raise error("Internal error in stepcompress")
        # Notify toolhead so that it will flush this update
        wakeclock = clock
        if self._last_value != self._default_value:
            # Continue flushing to resend time
            wakeclock += self._duration_ticks
        wake_print_time = self._mcu.clock_to_print_time(wakeclock)
<<<<<<< HEAD
        self._toolhead.note_kinematic_activity(
            wake_print_time + CLOCK_SYNC_EXTRA_TIME
        )

=======
        self._toolhead.note_mcu_movequeue_activity(wake_print_time)
>>>>>>> 600e89ae
    def set_pwm(self, print_time, value):
        clock = self._mcu.print_time_to_clock(print_time)
        if self._invert:
            value = 1.0 - value
        v = int(max(0.0, min(1.0, value)) * self._pwm_max + 0.5)
        self._send_update(clock, v)

    def _flush_notification(self, print_time, clock):
        if self._last_value != self._default_value:
            while clock >= self._last_clock + self._duration_ticks:
                self._send_update(
                    self._last_clock + self._duration_ticks, self._last_value
                )


class PrinterOutputPin:
    def __init__(self, config):
        self.printer = config.get_printer()
        ppins = self.printer.lookup_object("pins")
        # Determine pin type
        pin_params = ppins.lookup_pin(config.get("pin"), can_invert=True)
        self.mcu_pin = MCU_queued_pwm(pin_params)
        cycle_time = config.getfloat(
            "cycle_time", 0.100, above=0.0, maxval=MAX_SCHEDULE_TIME
        )
        hardware_pwm = config.getboolean("hardware_pwm", False)
        self.mcu_pin.setup_cycle_time(cycle_time, hardware_pwm)
        self.scale = config.getfloat("scale", 1.0, above=0.0)
        self.last_print_time = 0.0
        # Support mcu checking for maximum duration
        max_mcu_duration = config.getfloat(
            "maximum_mcu_duration", 0.0, minval=0.500, maxval=MAX_SCHEDULE_TIME
        )
        self.mcu_pin.setup_max_duration(max_mcu_duration)
        # Determine start and shutdown values
        self.last_value = (
            config.getfloat("value", 0.0, minval=0.0, maxval=self.scale)
            / self.scale
        )
        self.shutdown_value = (
            config.getfloat(
                "shutdown_value", 0.0, minval=0.0, maxval=self.scale
            )
            / self.scale
        )
        self.mcu_pin.setup_start_value(self.last_value, self.shutdown_value)
        # Register commands
        pin_name = config.get_name().split()[1]
        gcode = self.printer.lookup_object("gcode")
        gcode.register_mux_command(
            "SET_PIN",
            "PIN",
            pin_name,
            self.cmd_SET_PIN,
            desc=self.cmd_SET_PIN_help,
        )

    def get_status(self, eventtime):
        return {"value": self.last_value}

    def _set_pin(self, print_time, value):
        if value == self.last_value:
            return
        print_time = max(print_time, self.last_print_time)
        self.mcu_pin.set_pwm(print_time, value)
        self.last_value = value
        self.last_print_time = print_time

    cmd_SET_PIN_help = "Set the value of an output pin"

    def cmd_SET_PIN(self, gcmd):
        # Read requested value
        value = gcmd.get_float("VALUE", minval=0.0, maxval=self.scale)
        value /= self.scale
        # Obtain print_time and apply requested settings
        toolhead = self.printer.lookup_object("toolhead")
        toolhead.register_lookahead_callback(
            lambda print_time: self._set_pin(print_time, value)
        )


def load_config_prefix(config):
    return PrinterOutputPin(config)<|MERGE_RESOLUTION|>--- conflicted
+++ resolved
@@ -146,14 +146,8 @@
             # Continue flushing to resend time
             wakeclock += self._duration_ticks
         wake_print_time = self._mcu.clock_to_print_time(wakeclock)
-<<<<<<< HEAD
-        self._toolhead.note_kinematic_activity(
-            wake_print_time + CLOCK_SYNC_EXTRA_TIME
-        )
-
-=======
         self._toolhead.note_mcu_movequeue_activity(wake_print_time)
->>>>>>> 600e89ae
+
     def set_pwm(self, print_time, value):
         clock = self._mcu.print_time_to_clock(print_time)
         if self._invert:

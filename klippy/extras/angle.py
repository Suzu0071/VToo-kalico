--- conflicted
+++ resolved
@@ -3,14 +3,9 @@
 # Copyright (C) 2021,2022  Kevin O'Connor <kevin@koconnor.net>
 #
 # This file may be distributed under the terms of the GNU GPLv3 license.
-<<<<<<< HEAD
-import logging, math, threading
-from . import bus, motion_report
-import numpy
-=======
 import logging, math
 from . import bus, bulk_sensor
->>>>>>> 600e89ae
+import numpy
 
 MIN_MSG_TIME = 0.100
 TCODE_ERROR = 0xFF
@@ -186,11 +181,13 @@
         # Start data collection
         msgs = []
         is_finished = False
+
         def handle_batch(msg):
             if is_finished:
                 return False
             msgs.append(msg)
             return True
+
         self.printer.lookup_object(self.name).add_client(handle_batch)
         # Move stepper several turns (to allow internal sensor calibration)
         microsteps, full_steps = self.get_microsteps()
@@ -228,11 +225,7 @@
         cal = {}
         step = 0
         for msg in msgs:
-<<<<<<< HEAD
-            for query_time, pos in msg["params"]["data"]:
-=======
-            for query_time, pos in msg['data']:
->>>>>>> 600e89ae
+            for query_time, pos in msg["data"]:
                 # Add to step tracking
                 while step < len(times) and query_time > times[step][1]:
                     step += 1
@@ -489,11 +482,9 @@
         )
         self._write_reg(reg, val)
 
-<<<<<<< HEAD
-=======
+
 BYTES_PER_SAMPLE = 3
 SAMPLES_PER_BLOCK = bulk_sensor.MAX_BULK_MSG_SIZE // BYTES_PER_SAMPLE
->>>>>>> 600e89ae
 
 SAMPLE_PERIOD = 0.000400
 BATCH_UPDATES = 0.100
@@ -534,31 +525,21 @@
             on_restart=True,
         )
         mcu.register_config_callback(self._build_config)
-<<<<<<< HEAD
-        mcu.register_response(
-            self._handle_spi_angle_data, "spi_angle_data", oid
-        )
-        # API server endpoints
-        self.api_dump = motion_report.APIDumpHelper(
-            self.printer, self._api_update, self._api_startstop, 0.100
-        )
-        self.name = config.get_name().split()[1]
-        wh = self.printer.lookup_object("webhooks")
-        wh.register_mux_endpoint(
-            "angle/dump_angle", "sensor", self.name, self._handle_dump_angle
-        )
-
-=======
         self.bulk_queue = bulk_sensor.BulkDataQueue(mcu, oid=oid)
         # Process messages in batches
         self.batch_bulk = bulk_sensor.BatchBulkHelper(
-            self.printer, self._process_batch,
-            self._start_measurements, self._finish_measurements, BATCH_UPDATES)
+            self.printer,
+            self._process_batch,
+            self._start_measurements,
+            self._finish_measurements,
+            BATCH_UPDATES,
+        )
         self.name = config.get_name().split()[1]
-        api_resp = {'header': ('time', 'angle')}
-        self.batch_bulk.add_mux_endpoint("angle/dump_angle",
-                                         "sensor", self.name, api_resp)
->>>>>>> 600e89ae
+        api_resp = {"header": ("time", "angle")}
+        self.batch_bulk.add_mux_endpoint(
+            "angle/dump_angle", "sensor", self.name, api_resp
+        )
+
     def _build_config(self):
         freq = self.mcu.seconds_to_clock(1.0)
         while float(TCODE_ERROR << self.time_shift) / freq < 0.002:
@@ -566,35 +547,16 @@
         cmdqueue = self.spi.get_command_queue()
         self.query_spi_angle_cmd = self.mcu.lookup_command(
             "query_spi_angle oid=%c clock=%u rest_ticks=%u time_shift=%c",
-<<<<<<< HEAD
-            cq=cmdqueue,
-        )
-        self.query_spi_angle_end_cmd = self.mcu.lookup_query_command(
-            "query_spi_angle oid=%c clock=%u rest_ticks=%u time_shift=%c",
-            "spi_angle_end oid=%c sequence=%hu",
-            oid=self.oid,
             cq=cmdqueue,
         )
 
     def get_status(self, eventtime=None):
         return {"temperature": self.sensor_helper.last_temperature}
 
-    # Measurement collection
-    def is_measuring(self):
-        return self.start_clock != 0
-
-    def _handle_spi_angle_data(self, params):
-        with self.lock:
-            self.raw_samples.append(params)
-
-=======
-            cq=cmdqueue)
-    def get_status(self, eventtime=None):
-        return {'temperature': self.sensor_helper.last_temperature}
     def add_client(self, client_cb):
         self.batch_bulk.add_client(client_cb)
+
     # Measurement decoding
->>>>>>> 600e89ae
     def _extract_samples(self, raw_samples):
         # Load variables to optimize inner loop below
         sample_ticks = self.sample_ticks
@@ -619,29 +581,17 @@
         for params in raw_samples:
             seq_diff = (params["sequence"] - last_sequence) & 0xFFFF
             last_sequence += seq_diff
-<<<<<<< HEAD
+            samp_count = last_sequence * SAMPLES_PER_BLOCK
+            msg_mclock = start_clock + samp_count * sample_ticks
             d = bytearray(params["data"])
-            msg_mclock = start_clock + last_sequence * 16 * sample_ticks
-            for i in range(len(d) // 3):
-                tcode = d[i * 3]
-                if tcode == TCODE_ERROR:
-                    error_count += 1
-                    continue
-                raw_angle = d[i * 3 + 1] | (d[i * 3 + 2] << 8)
-                angle_diff = (raw_angle - last_angle) & 0xFFFF
-=======
-            samp_count = last_sequence * SAMPLES_PER_BLOCK
-            msg_mclock = start_clock + samp_count*sample_ticks
-            d = bytearray(params['data'])
             for i in range(len(d) // BYTES_PER_SAMPLE):
-                d_ta = d[i*BYTES_PER_SAMPLE:(i+1)*BYTES_PER_SAMPLE]
+                d_ta = d[i * BYTES_PER_SAMPLE : (i + 1) * BYTES_PER_SAMPLE]
                 tcode = d_ta[0]
                 if tcode == TCODE_ERROR:
                     error_count += 1
                     continue
                 raw_angle = d_ta[1] | (d_ta[2] << 8)
-                angle_diff = (raw_angle - last_angle) & 0xffff
->>>>>>> 600e89ae
+                angle_diff = (raw_angle - last_angle) & 0xFFFF
                 angle_diff -= (angle_diff & 0x8000) << 1
                 last_angle += angle_diff
                 mclock = msg_mclock + i * sample_ticks
@@ -662,32 +612,11 @@
         self.last_angle = last_angle
         del samples[count:]
         return samples, error_count
-<<<<<<< HEAD
-
-    # API interface
-    def _api_update(self, eventtime):
-        if self.sensor_helper.is_tcode_absolute:
-            self.sensor_helper.update_clock()
-        with self.lock:
-            raw_samples = self.raw_samples
-            self.raw_samples = []
-        if not raw_samples:
-            return {}
-        samples, error_count = self._extract_samples(raw_samples)
-        if not samples:
-            return {}
-        offset = self.calibration.apply_calibration(samples)
-        return {
-            "data": samples,
-            "errors": error_count,
-            "position_offset": offset,
-        }
-
-=======
+
     # Start, stop, and process message batches
     def _is_measuring(self):
         return self.start_clock != 0
->>>>>>> 600e89ae
+
     def _start_measurements(self):
         logging.info("Starting angle '%s' measurements", self.name)
         self.sensor_helper.start()
@@ -709,22 +638,7 @@
         self.bulk_queue.clear_samples()
         self.sensor_helper.last_temperature = None
         logging.info("Stopped angle '%s' measurements", self.name)
-<<<<<<< HEAD
-
-    def _api_startstop(self, is_start):
-        if is_start:
-            self._start_measurements()
-        else:
-            self._finish_measurements()
-
-    def _handle_dump_angle(self, web_request):
-        self.api_dump.add_client(web_request)
-        hdr = ("time", "angle")
-        web_request.send({"header": hdr})
-
-    def start_internal_client(self):
-        return self.api_dump.add_internal_client()
-=======
+
     def _process_batch(self, eventtime):
         if self.sensor_helper.is_tcode_absolute:
             self.sensor_helper.update_clock()
@@ -735,9 +649,11 @@
         if not samples:
             return {}
         offset = self.calibration.apply_calibration(samples)
-        return {'data': samples, 'errors': error_count,
-                'position_offset': offset}
->>>>>>> 600e89ae
+        return {
+            "data": samples,
+            "errors": error_count,
+            "position_offset": offset,
+        }
 
 
 def load_config_prefix(config):
